--- conflicted
+++ resolved
@@ -152,23 +152,6 @@
     }
 
     fn boldness(&self) -> FontWeight {
-<<<<<<< HEAD
-        let default_weight = FontWeight::normal();
-        unsafe {
-            let os2 = FT_Get_Sfnt_Table(self.face, FT_Sfnt_Tag::FT_SFNT_OS2) as *mut TT_OS2;
-            let valid = !os2.is_null() && (*os2).version != 0xffff;
-            if valid {
-                let weight =(*os2).usWeightClass as i32;
-                if weight < 10 {
-                    FontWeight::from_int(weight * 100).unwrap()
-                } else if weight >= 100 && weight < 1000 {
-                    FontWeight::from_int(weight / 100 * 100).unwrap()
-                } else {
-                    default_weight
-                }
-            } else {
-                default_weight
-=======
         if let Some(os2) = self.os2_table() {
             let weight = os2.us_weight_class as i32;
 
@@ -178,7 +161,6 @@
                 FontWeight::from_int(weight / 100 * 100).unwrap()
             } else {
                 FontWeight::normal()
->>>>>>> 1ed60100
             }
         } else {
             FontWeight::normal()
@@ -186,28 +168,6 @@
     }
 
     fn stretchiness(&self) -> FontStretch {
-<<<<<<< HEAD
-        let default_stretch = FontStretch::Normal;
-        unsafe {
-            let os2 = FT_Get_Sfnt_Table(self.face, FT_Sfnt_Tag::FT_SFNT_OS2) as *mut TT_OS2;
-            let valid = !os2.is_null() && (*os2).version != 0xffff;
-            if valid {
-                match (*os2).usWidthClass {
-                    1 => FontStretch::UltraCondensed,
-                    2 => FontStretch::ExtraCondensed,
-                    3 => FontStretch::Condensed,
-                    4 => FontStretch::SemiCondensed,
-                    5 => FontStretch::Normal, // called medium in TrueType spec
-                    6 => FontStretch::SemiExpanded,
-                    7 => FontStretch::Expanded,
-                    8 => FontStretch::ExtraExpanded,
-                    9 => FontStretch::UltraExpanded,
-                    _ => default_stretch,
-                }
-            } else {
-                default_stretch
-            }
-=======
         if let Some(os2) = self.os2_table() {
             match os2.us_width_class {
                 1 => FontStretch::UltraCondensed,
@@ -223,7 +183,6 @@
             }
         } else {
             FontStretch::Normal
->>>>>>> 1ed60100
         }
     }
 
